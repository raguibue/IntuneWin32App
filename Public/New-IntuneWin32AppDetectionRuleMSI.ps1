function New-IntuneWin32AppDetectionRuleMSI {
    <#
    .SYNOPSIS
        Create a new MSI based detection rule object to be used for the Add-IntuneWin32App function.

    .DESCRIPTION
        Create a new MSI based detection rule object to be used for the Add-IntuneWin32App function.

    .PARAMETER ProductCode
        Specify the MSI product code for the application.

    .PARAMETER ProductVersionOperator
        Specify the MSI product version operator. Supported values are: notConfigured, equal, notEqual, greaterThanOrEqual, greaterThan, lessThanOrEqual or lessThan.

    .PARAMETER ProductVersion
        Specify the MSI product version, e.g. 1.0.0.

    .NOTES
        Author:      Nickolaj Andersen
        Contact:     @NickolajA
        Created:     2020-09-17
        Updated:     2020-09-17

        Version history:
        1.0.0 - (2020-09-17) Function created
    #>
    [CmdletBinding(SupportsShouldProcess = $true)]
    param(
        [parameter(Mandatory = $true, HelpMessage = "Specify the MSI product code for the application.")]
        [ValidateNotNullOrEmpty()]
        [string]$ProductCode,

        [parameter(Mandatory = $false, HelpMessage = "Specify the MSI product version operator. Supported values are: notConfigured, equal, notEqual, greaterThanOrEqual, greaterThan, lessThanOrEqual or lessThan.")]
        [ValidateNotNullOrEmpty()]
        [ValidateSet("notConfigured", "equal", "notEqual", "greaterThanOrEqual", "greaterThan", "lessThanOrEqual", "lessThan")]
<<<<<<< HEAD
        [string]$Operator = "notConfigured",
=======
        [string]$ProductVersionOperator = "notConfigured",
>>>>>>> 87e9ddf8

        [parameter(Mandatory = $false, HelpMessage = "Specify the MSI product version, e.g. 1.0.0.")]
        [ValidateNotNullOrEmpty()]
        [string]$ProductVersion = [string]::Empty
    )
    Process {
        # Handle initial value for return
        $DetectionRule = $null

        $DetectionRule = [ordered]@{
            "@odata.type" = "#microsoft.graph.win32LobAppProductCodeDetection"
            "productCode" = $ProductCode
<<<<<<< HEAD
            "productVersionOperator" = $Operator
=======
            "productVersionOperator" = $ProductVersionOperator
>>>>>>> 87e9ddf8
            "productVersion" = $ProductVersion
        }

        # Handle return value with constructed detection rule
        return $DetectionRule
    }
}<|MERGE_RESOLUTION|>--- conflicted
+++ resolved
@@ -33,11 +33,7 @@
         [parameter(Mandatory = $false, HelpMessage = "Specify the MSI product version operator. Supported values are: notConfigured, equal, notEqual, greaterThanOrEqual, greaterThan, lessThanOrEqual or lessThan.")]
         [ValidateNotNullOrEmpty()]
         [ValidateSet("notConfigured", "equal", "notEqual", "greaterThanOrEqual", "greaterThan", "lessThanOrEqual", "lessThan")]
-<<<<<<< HEAD
-        [string]$Operator = "notConfigured",
-=======
         [string]$ProductVersionOperator = "notConfigured",
->>>>>>> 87e9ddf8
 
         [parameter(Mandatory = $false, HelpMessage = "Specify the MSI product version, e.g. 1.0.0.")]
         [ValidateNotNullOrEmpty()]
@@ -50,11 +46,7 @@
         $DetectionRule = [ordered]@{
             "@odata.type" = "#microsoft.graph.win32LobAppProductCodeDetection"
             "productCode" = $ProductCode
-<<<<<<< HEAD
-            "productVersionOperator" = $Operator
-=======
             "productVersionOperator" = $ProductVersionOperator
->>>>>>> 87e9ddf8
             "productVersion" = $ProductVersion
         }
 
