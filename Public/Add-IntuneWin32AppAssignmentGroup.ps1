--- conflicted
+++ resolved
@@ -61,7 +61,7 @@
         Author:      Nickolaj Andersen
         Contact:     @NickolajA
         Created:     2020-09-20
-        Updated:     2024-08-20
+        Updated:     2024-08-16
 
         Version history:
         1.0.0 - (2020-09-20) Function created
@@ -70,11 +70,7 @@
         1.0.3 - (2021-08-31) Updated to use new authentication header
         1.0.4 - (2023-09-04) Updated with Test-AccessToken function
         1.0.5 - (2023-09-20) Updated with FilterName and FilterMode parameters
-<<<<<<< HEAD
-        1.0.6 - (2024-08-19) Updated with autoUpdateSettings parameters
-=======
-        1.0.6 - (2024-08-20) Updated with autoUpdateSettings parameters
->>>>>>> 61b31720
+        1.0.6 - (2024-09-03) Updated with autoUpdateSettings parameters
     #>
     [CmdletBinding(SupportsShouldProcess = $true)]
     param(
@@ -156,7 +152,7 @@
     )
     Begin {
         # Ensure required authentication header variable exists
-        if ($Global:AuthenticationHeader -eq $null) {
+        if ($null -eq $Global:AuthenticationHeader) {
             Write-Warning -Message "Authentication token was not found, use Connect-MSIntuneGraph before using this function"; break
         }
         else {
@@ -275,16 +271,6 @@
                 "target" = $TargetAssignment
             }
 
-<<<<<<< HEAD
-=======
-            # Construct table for autoUpdate settings
-            if($AutoUpdateSupersededApps -eq "enabled"){if($Win32App.supersededAppCount -eq 0){$AutoUpdateSupersededApps = "notConfigured"}}
-
-            $AutoUpdateSettings = @{
-                "autoUpdateSupersededAppsState" = $AutoUpdateSupersededApps
-            }
-
->>>>>>> 61b31720
             switch ($PSCmdlet.ParameterSetName) {
                 "GroupInclude" {
                     $SettingsTable = @{
@@ -293,7 +279,6 @@
                         "restartSettings" = $null
                         "deliveryOptimizationPriority" = $DeliveryOptimizationPriority
                         "installTimeSettings" = $null
-                        "autoUpdateSettings" = $AutoUpdateSettings
                     }
                     $Win32AppAssignmentBody.Add("settings", $SettingsTable)
                 }
@@ -302,7 +287,6 @@
                 }
             }
 
-<<<<<<< HEAD
             # Amend AutoUpdateSupersededApps property if Intent equals available and the app superseeds an other app
             if (($Intent -eq "available") -and ($Win32App.supersededAppCount -gt 0)) {
                 $Win32AppAssignmentBody.settings.autoUpdateSettings = @{
@@ -310,8 +294,6 @@
                 }
             }
 
-=======
->>>>>>> 61b31720
             # Amend installTimeSettings property if Available parameter is specified
             if (($PSBoundParameters["AvailableTime"]) -and (-not($PSBoundParameters["DeadlineTime"]))) {
                 $Win32AppAssignmentBody.settings.installTimeSettings = @{
