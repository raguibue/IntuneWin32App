--- conflicted
+++ resolved
@@ -59,7 +59,7 @@
         1.0.1 - (2021-04-01) Updated token expired message to a warning instead of verbose output
         1.0.2 - (2021-08-31) Updated to use new authentication header
         1.0.3 - (2023-09-04) Updated with Test-AccessToken function
-        1.0.4 - (2024-08-20) Updated with autoUpdateSettings parameters
+        1.0.4 - (2024-09-03) Updated with autoUpdateSettings parameters
     #>
     [CmdletBinding(SupportsShouldProcess = $true)]
     param(
@@ -128,7 +128,7 @@
     )
     Begin {
         # Ensure required authentication header variable exists
-        if ($Global:AuthenticationHeader -eq $null) {
+        if ($null -eq $Global:AuthenticationHeader) {
             Write-Warning -Message "Authentication token was not found, use Connect-MSIntuneGraph before using this function"; break
         }
         else {
@@ -223,23 +223,12 @@
                 "target" = $TargetAssignment
             }
 
-<<<<<<< HEAD
-=======
-            # Construct table for autoUpdate settings
-            if($AutoUpdateSupersededApps -eq "enabled"){if($Win32App.supersededAppCount -eq 0){$AutoUpdateSupersededApps = "notConfigured"}}
-
-            $AutoUpdateSettings = @{
-                "autoUpdateSupersededAppsState" = $AutoUpdateSupersededApps
-            }
-
->>>>>>> 61b31720
             $SettingsTable = @{
                 "@odata.type" = "#microsoft.graph.win32LobAppAssignmentSettings"
                 "notifications" = $Notification
                 "restartSettings" = $null
                 "deliveryOptimizationPriority" = $DeliveryOptimizationPriority
                 "installTimeSettings" = $null
-                "autoUpdateSettings" = $AutoUpdateSettings
             }
             $Win32AppAssignmentBody.Add("settings", $SettingsTable)
 
